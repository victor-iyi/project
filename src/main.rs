--- conflicted
+++ resolved
@@ -1,41 +1,6 @@
 use walkdir::{DirEntry, WalkDir};
 
 fn main() {
-<<<<<<< HEAD
-  let mut guidon = Guidon::new(PathBuf::from("/Users/victor/dev/template"));
-
-  let mut vars = BTreeMap::new();
-  vars.insert("name".to_string(), "pricing".to_string());
-  vars.insert("description".to_string(), "Pricing model".to_string());
-  vars.insert("engine".to_string(), "tf".to_string());
-  vars.insert("bucket".to_string(), "lotlinxdata".to_string());
-  vars.insert("runtime".to_string(), "2.1".to_string());
-  vars.insert("py_version".to_string(), "3.7".to_string());
-
-  guidon.variables(vars);
-  guidon.apply_template("/Users/victor/dev/pricing").unwrap();
-}
-*/
-
-use lotlinx::cli::Cli;
-
-fn main() {
-  let c = Cli::default();
-  c.build_default();
-}
-
-/*
-use std::fs;
-use walkdir::WalkDir;
-
-fn main() {
-  let walker = WalkDir::new("/Users/victor/dev/template/template").into_iter();
-  for entry in walker.filter_map(|e| e.ok()) {
-    println!("{}", entry.path().display());
-  }
-}
-*/
-=======
   let walker = WalkDir::new("/Users/victor/dev/template").into_iter();
   for entry in walker.filter_entry(|e| !is_venv(e)).filter_map(|e| e.ok()) {
     println!("{}", entry.path().display());
@@ -48,5 +13,4 @@
     .to_str()
     .map(|s| s.contains("venv"))
     .unwrap_or(false)
-}
->>>>>>> e549e753
+}